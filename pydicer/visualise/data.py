--- conflicted
+++ resolved
@@ -47,16 +47,11 @@
             df_converted = pd.read_csv(converted_csv, index_col=0)
 
             # first stage: visualise each image individually
-<<<<<<< HEAD
-            for img_filename in self.output_directory.glob(f"{pat_dir_match}/images/*.nii.gz"):
-                img = sitk.ReadImage(str(img_filename))
-=======
             for _, row in df_converted[df_converted["modality"] == "CT"].iterrows():
 
                 img_path = Path(row.path)
 
                 img = sitk.ReadImage(str(img_path.joinpath(f"{row.modality}.nii.gz")))
->>>>>>> f3847039
 
                 vis = ImageVisualiser(img)
                 fig = vis.show()
@@ -241,13 +236,4 @@
                     fig.savefig(vis_filename, dpi=fig.dpi)
                     plt.close(fig)
 
-<<<<<<< HEAD
-                logger.debug("created visualisation: %s", vis_filename)
-
-
-if __name__ == "__main__":
-    visualise_data = VisualiseData()
-    visualise_data.visualise()
-=======
-                    logger.debug("created visualisation: %s", vis_filename)
->>>>>>> f3847039
+                    logger.debug("created visualisation: %s", vis_filename)